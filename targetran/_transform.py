--- conflicted
+++ resolved
@@ -34,11 +34,7 @@
 
 
 @dataclass
-<<<<<<< HEAD
-class _AffineParam:
-=======
 class _AffineDependency:
->>>>>>> c7e6c0ea
     convert_fn: Callable[..., T]
     shape_fn: Callable[[T], Tuple[int, ...]]
     reshape_fn: Callable[[T, Tuple[int, ...]], T]
@@ -68,11 +64,7 @@
         labels: T,
         image_dest_tran_mat: T,
         bboxes_tran_mat: T,
-<<<<<<< HEAD
-        p: _AffineParam
-=======
         d: _AffineDependency
->>>>>>> c7e6c0ea
 ) -> Tuple[T, T, T]:
     """
     image: [h, w, c]
@@ -80,60 +72,22 @@
     labels: [0, 1, 0, ...]
     """
     image, bboxes, labels = _sanitise(
-<<<<<<< HEAD
-        image, bboxes, labels, p.convert_fn, p.shape_fn, p.reshape_fn
-    )
-
-    image_shape = p.shape_fn(image)
-=======
         image, bboxes, labels, d.convert_fn, d.shape_fn, d.reshape_fn
     )
 
     image_shape = d.shape_fn(image)
->>>>>>> c7e6c0ea
     height, width = int(image_shape[0]), int(image_shape[1])
     h_mod, w_mod = height % 2, width % 2
     num_channels = int(image_shape[2])
 
     # Pad image to provide a zero-value pixel frame for clipping use below.
-<<<<<<< HEAD
-    pad_offsets = p.convert_fn([1, 1, 1, 1])
-    image = p.pad_image_fn(image, pad_offsets)
-=======
     pad_offsets = d.convert_fn([1, 1, 1, 1])
     image = d.pad_image_fn(image, pad_offsets)
->>>>>>> c7e6c0ea
 
     # References:
     # https://www.kaggle.com/cdeotte/rotation-augmentation-gpu-tpu-0-96
 
     # Destination indices. Note that (-foo // 2) != -(foo // 2).
-<<<<<<< HEAD
-    row_idxes = p.repeat_fn(  # Along y-axis, from top to bottom.
-        p.range_fn(-(height // 2) + 1 - h_mod, height // 2 + 1, 1),
-        p.round_to_int_fn(p.convert_fn([width]))
-    )
-    col_idxes = p.tile_fn(  # Along x-axis, from left to right.
-        p.range_fn(-(width // 2) + 1 - w_mod, width // 2 + 1, 1),
-        p.round_to_int_fn(p.convert_fn([height]))
-    )
-    # Note the (col, row) -> (x, y) swapping. Last axis is dummy.
-    image_dest_idxes = p.stack_fn(
-        [col_idxes, row_idxes, p.ones_like_fn(col_idxes)], 0
-    )
-
-    # Transform image, with clipping.
-    new_image_dest_idxes = p.matmul_fn(
-        image_dest_tran_mat, p.convert_fn(image_dest_idxes)
-    )
-    clipped_new_image_dest_idxes = p.clip_fn(
-        new_image_dest_idxes[:2],
-        # Note the extra idx for the padded frame.
-        p.convert_fn([
-            [-(width // 2) - w_mod], [-(height // 2) - h_mod]
-        ]),
-        p.convert_fn([
-=======
     row_idxes = d.repeat_fn(  # Along y-axis, from top to bottom.
         d.range_fn(-(height // 2) + 1 - h_mod, height // 2 + 1, 1),
         d.round_to_int_fn(d.convert_fn([width]))
@@ -158,23 +112,11 @@
             [-(width // 2) - w_mod], [-(height // 2) - h_mod]
         ]),
         d.convert_fn([
->>>>>>> c7e6c0ea
             [width // 2 + 1], [height // 2 + 1]
         ])
     )
 
     # Assigning original pixel values to new positions.
-<<<<<<< HEAD
-    image_orig_idxes = p.concat_fn([
-        # Rows.
-        clipped_new_image_dest_idxes[1:] + p.convert_fn(height // 2 + h_mod),
-        # Columns.
-        clipped_new_image_dest_idxes[:1] + p.convert_fn(width // 2 + w_mod)
-    ], 0)
-    image_orig_idxes = p.round_to_int_fn(image_orig_idxes)
-    values = p.gather_image_fn(image, image_orig_idxes)
-    new_image = p.reshape_fn(values, (height, width, num_channels))
-=======
     image_orig_idxes = d.concat_fn([
         # Rows.
         clipped_new_image_dest_idxes[1:] + d.convert_fn(height // 2 + h_mod),
@@ -184,39 +126,12 @@
     image_orig_idxes = d.round_to_int_fn(image_orig_idxes)
     values = d.gather_image_fn(image, image_orig_idxes)
     new_image = d.reshape_fn(values, (height, width, num_channels))
->>>>>>> c7e6c0ea
 
     # Transform bboxes.
     top_left_xs = bboxes[:, :1]
     top_left_ys = bboxes[:, 1:2]
     top_right_xs = bboxes[:, :1] + bboxes[:, 2:3] - 1
     top_right_ys = bboxes[:, 1:2]
-<<<<<<< HEAD
-    bottom_left_xs = p.copy_fn(top_left_xs)
-    bottom_left_ys = p.copy_fn(top_left_ys + bboxes[:, 3:] - 1)
-    bottom_right_xs = p.copy_fn(top_right_xs)
-    bottom_right_ys = p.copy_fn(top_right_ys + bboxes[:, 3:] - 1)
-
-    xs = p.concat_fn(
-        [top_left_xs - p.convert_fn(width // 2 - 1 + w_mod),
-         top_right_xs - p.convert_fn(width // 2 - 1 + w_mod),
-         bottom_left_xs - p.convert_fn(width // 2 - 1 + w_mod),
-         bottom_right_xs - p.convert_fn(width // 2 - 1 + w_mod)],
-        1
-    )
-    ys = p.concat_fn(
-        [top_left_ys - p.convert_fn(height // 2 - 1 + h_mod),
-         top_right_ys - p.convert_fn(height // 2 - 1 + h_mod),
-         bottom_left_ys - p.convert_fn(height // 2 - 1 + h_mod),
-         bottom_right_ys - p.convert_fn(height // 2 - 1 + h_mod)],
-        1
-    )
-    bboxes_idxes = p.stack_fn(  # Shape: [num_bboxes, 3, 4].
-        [xs, ys, p.ones_like_fn(xs)], 1
-    )
-
-    tran_bboxes_idxes = p.matmul_fn(bboxes_tran_mat, bboxes_idxes)
-=======
     bottom_left_xs = d.copy_fn(top_left_xs)
     bottom_left_ys = d.copy_fn(top_left_ys + bboxes[:, 3:] - 1)
     bottom_right_xs = d.copy_fn(top_right_xs)
@@ -241,25 +156,10 @@
     )
 
     tran_bboxes_idxes = d.matmul_fn(bboxes_tran_mat, bboxes_idxes)
->>>>>>> c7e6c0ea
 
     # New bboxes, defined as the rectangle enclosing the transformed bboxes.
     tran_xs = tran_bboxes_idxes[:, 0, :]  # Shape: [num_bboxes, 4].
     tran_ys = tran_bboxes_idxes[:, 1, :]
-<<<<<<< HEAD
-    max_xs = p.max_fn(tran_xs, -1)  # Shape: [num_bboxes].
-    max_ys = p.max_fn(tran_ys, -1)
-    min_xs = p.min_fn(tran_xs, -1)
-    min_ys = p.min_fn(tran_ys, -1)
-
-    tran_top_left_xs = p.round_to_int_fn(p.expand_dim_fn(min_xs, -1))
-    tran_top_left_ys = p.round_to_int_fn(p.expand_dim_fn(min_ys, -1))
-    tran_bottom_right_xs = p.round_to_int_fn(p.expand_dim_fn(max_xs, -1))
-    tran_bottom_right_ys = p.round_to_int_fn(p.expand_dim_fn(max_ys, -1))
-    new_widths = tran_bottom_right_xs - tran_top_left_xs + 1
-    new_heights = tran_bottom_right_ys - tran_top_left_ys + 1
-    tran_bboxes = p.concat_fn([  # Shape: [num_bboxes, 4].
-=======
     max_xs = d.max_fn(tran_xs, -1)  # Shape: [num_bboxes].
     max_ys = d.max_fn(tran_ys, -1)
     min_xs = d.min_fn(tran_xs, -1)
@@ -272,7 +172,6 @@
     new_widths = tran_bottom_right_xs - tran_top_left_xs + 1
     new_heights = tran_bottom_right_ys - tran_top_left_ys + 1
     tran_bboxes = d.concat_fn([  # Shape: [num_bboxes, 4].
->>>>>>> c7e6c0ea
         tran_top_left_xs, tran_top_left_ys, new_widths, new_heights
     ], -1)
 
@@ -282,25 +181,6 @@
     # Filter new bboxes values.
     xcens = new_xs + new_widths // 2
     ycens = new_ys + new_heights // 2
-<<<<<<< HEAD
-    included = p.squeeze_fn(p.logical_and_fn(
-        p.logical_and_fn(xcens >= 0, xcens <= width),
-        p.logical_and_fn(ycens >= 0, ycens <= height)
-    ), -1)
-
-    # Clip new bboxes values.
-    xmaxs = p.clip_fn(
-        p.convert_fn(new_xs + new_widths), p.convert_fn(0), p.convert_fn(width)
-    )
-    ymaxs = p.clip_fn(
-        p.convert_fn(new_ys + new_heights), p.convert_fn(0), p.convert_fn(height)
-    )
-    new_xs = p.clip_fn(
-        p.convert_fn(new_xs), p.convert_fn(0), p.convert_fn(width)
-    )
-    new_ys = p.clip_fn(
-        p.convert_fn(new_ys), p.convert_fn(0), p.convert_fn(height)
-=======
     included = d.squeeze_fn(d.logical_and_fn(
         d.logical_and_fn(xcens >= 0, xcens <= width),
         d.logical_and_fn(ycens >= 0, ycens <= height)
@@ -318,24 +198,15 @@
     )
     new_ys = d.clip_fn(
         d.convert_fn(new_ys), d.convert_fn(0), d.convert_fn(height)
->>>>>>> c7e6c0ea
     )
     new_widths = xmaxs - new_xs
     new_heights = ymaxs - new_ys
 
-<<<<<<< HEAD
-    new_bboxes = p.concat_fn([new_xs, new_ys, new_widths, new_heights], 1)
-    new_bboxes = p.convert_fn(p.boolean_mask_fn(new_bboxes, included))
-
-    # Filter labels.
-    new_labels = p.boolean_mask_fn(labels, included)
-=======
     new_bboxes = d.concat_fn([new_xs, new_ys, new_widths, new_heights], 1)
     new_bboxes = d.convert_fn(d.boolean_mask_fn(new_bboxes, included))
 
     # Filter labels.
     new_labels = d.boolean_mask_fn(labels, included)
->>>>>>> c7e6c0ea
 
     return new_image, new_bboxes, new_labels
 
@@ -360,11 +231,7 @@
         image: T,
         bboxes: T,
         labels: T,
-<<<<<<< HEAD
-        p: _AffineParam
-=======
         d: _AffineDependency
->>>>>>> c7e6c0ea
 ) -> Tuple[T, T, T]:
     """
     image: [h, w, c]
@@ -372,17 +239,10 @@
     labels: [0, 1, 0, ...]
     """
     image_dest_flip_lr_mat, bboxes_flip_lr_mat = _get_flip_left_right_mats(
-<<<<<<< HEAD
-        p.convert_fn
-    )
-    return _affine_transform(
-        image, bboxes, labels, image_dest_flip_lr_mat, bboxes_flip_lr_mat, p
-=======
         d.convert_fn
     )
     return _affine_transform(
         image, bboxes, labels, image_dest_flip_lr_mat, bboxes_flip_lr_mat, d
->>>>>>> c7e6c0ea
     )
 
 
@@ -406,11 +266,7 @@
         image: T,
         bboxes: T,
         labels: T,
-<<<<<<< HEAD
-        p: _AffineParam
-=======
         d: _AffineDependency
->>>>>>> c7e6c0ea
 ) -> Tuple[T, T, T]:
     """
     image: [h, w, c]
@@ -418,17 +274,10 @@
     labels: [0, 1, 0, ...]
     """
     image_dest_flip_ud_mat, bboxes_flip_ud_mat = _get_flip_up_down_mats(
-<<<<<<< HEAD
-        p.convert_fn
-    )
-    return _affine_transform(
-        image, bboxes, labels, image_dest_flip_ud_mat, bboxes_flip_ud_mat, p
-=======
         d.convert_fn
     )
     return _affine_transform(
         image, bboxes, labels, image_dest_flip_ud_mat, bboxes_flip_ud_mat, d
->>>>>>> c7e6c0ea
     )
 
 
@@ -461,11 +310,7 @@
         angle_deg: T,
         cos_fn: Callable[[T], T],
         sin_fn: Callable[[T], T],
-<<<<<<< HEAD
-        p: _AffineParam
-=======
         d: _AffineDependency
->>>>>>> c7e6c0ea
 ) -> Tuple[T, T, T]:
     """
     image: [h, w, c]
@@ -474,17 +319,10 @@
     angle_deg: positive means anti-clockwise.
     """
     image_dest_rot_mat, bboxes_rot_mat = _get_rotate_mats(
-<<<<<<< HEAD
-        angle_deg, p.convert_fn, cos_fn, sin_fn
-    )
-    return _affine_transform(
-        image, bboxes, labels, image_dest_rot_mat, bboxes_rot_mat, p
-=======
         angle_deg, d.convert_fn, cos_fn, sin_fn
     )
     return _affine_transform(
         image, bboxes, labels, image_dest_rot_mat, bboxes_rot_mat, d
->>>>>>> c7e6c0ea
     )
 
 
@@ -516,11 +354,7 @@
         labels: T,
         angle_deg: T,
         tan_fn: Callable[[T], T],
-<<<<<<< HEAD
-        p: _AffineParam
-=======
         d: _AffineDependency
->>>>>>> c7e6c0ea
 ) -> Tuple[T, T, T]:
     """
     image: [h, w, c]
@@ -529,17 +363,10 @@
     angle_deg: positive means anti-clockwise, where abs(angle_deg) must be < 90.
     """
     image_dest_shear_mat, bboxes_shear_mat = _get_shear_mats(
-<<<<<<< HEAD
-        angle_deg, p.convert_fn, tan_fn
-    )
-    return _affine_transform(
-        image, bboxes, labels, image_dest_shear_mat, bboxes_shear_mat, p
-=======
         angle_deg, d.convert_fn, tan_fn
     )
     return _affine_transform(
         image, bboxes, labels, image_dest_shear_mat, bboxes_shear_mat, d
->>>>>>> c7e6c0ea
     )
 
 
@@ -567,11 +394,7 @@
         labels: T,
         translate_height: T,
         translate_width: T,
-<<<<<<< HEAD
-        p: _AffineParam
-=======
         d: _AffineDependency
->>>>>>> c7e6c0ea
 ) -> Tuple[T, T, T]:
     """
     image: [h, w, c]
@@ -581,17 +404,10 @@
     translate_width: in range (-image_width, image_width)
     """
     image_dest_translate_mat, bboxes_translate_mat = _get_translate_mats(
-<<<<<<< HEAD
-        translate_height, translate_width, p.convert_fn
-    )
-    return _affine_transform(
-        image, bboxes, labels, image_dest_translate_mat, bboxes_translate_mat, p
-=======
         translate_height, translate_width, d.convert_fn
     )
     return _affine_transform(
         image, bboxes, labels, image_dest_translate_mat, bboxes_translate_mat, d
->>>>>>> c7e6c0ea
     )
 
 
