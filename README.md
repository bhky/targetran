![logo](logo/targetran_logo.png)

# Targetran

- Data augmentation library for object detection or image classification 
  model training. 
- Simple Python API to transform both the images and 
  the target rectangular bounding-boxes.
- Dataset-idiomatic implementation for TensorFlow and PyTorch.

![example](docs/example.png)

(Figure produced by the example code [here](examples/run_tf_dataset_example.py).)

# Table of contents

- [Installation](#installation)
- [Usage](#usage)
  - [Data format](#data-format)
  - [Design principles](#design-principles)
  - [TensorFlow Dataset](#tensorflow-dataset)
  - [PyTorch Dataset](#pytorch-dataset)
  - [Image classification](#image-classification)
  - [Examples](#examples)
- [API](#api)
  - [Overview](#overview)
    - [Transformation classes](#transformation-classes)
    - [Transformation functions](#transformation-functions)
  - [Full list](#full-list)
  - [Manual](#manual)

# Installation

Python 3 is required.

The best way to install Targetran with its dependencies is from PyPI:
```shell
python3 -m pip install --upgrade targetran
```
Alternatively, to obtain the latest version from this repository:
```shell
git clone https://github.com/bhky/targetran.git
cd targetran
python3 -m pip install .
```

# Usage

## Data format

For object detection model training, which is the primary usage here, the following data are needed.
- `image_seq` (Sequence of `np.ndarray` or `tf.Tensor` of shape `(height, width, num_channels)`):
  - images in channel-last format;
  - image sizes can be different.
- `bboxes_seq` (Sequence of `np.ndarray` or `tf.Tensor` of shape `(num_bboxes_per_image, 4)`):
  - each `bboxes` array/tensor provides the bounding-boxes associated with an image;
  - each single bounding-box is given as `[top_left_x, top_left_y, bbox_width, bbox_height]`;
  - empty array/tensor means no bounding-boxes (and labels) for that image.
- `labels_seq` (Sequence of `np.ndarray` or `tf.Tensor` of shape `(num_bboxes_per_image,)`):
  - each `labels` array/tensor provides the bounding-box labels associated with an image;
  - empty array/tensor means no labels (and bounding-boxes) for that image.

Some dummy data are created below for illustration. Please note the required format.
```python
import numpy as np

# Each image could have different sizes, but they must follow the channel-last format, 
# i.e., (height, width, num_channels).
image_seq = [np.random.rand(480, 512, 3) for _ in range(3)]

# The bounding-boxes (bboxes) are given as a sequence of NumPy arrays (or TF tensors).
# Each array represents the bboxes for one corresponding image.
#
# Each bbox is given as [top_left_x, top_left_y, bbox_width, bbox_height].
# 
# In case an image has no bboxes, an empty array should be provided.
bboxes_seq = [
    np.array([  # Image with 2 bboxes.
        [214, 223, 10, 11],
        [345, 230, 21, 9],
    ]),
    np.array([]),  # Empty array for image with no bboxes.
    np.array([  # Image with 3 bboxes.
        [104, 151, 22, 10],
        [99, 132, 20, 15],
        [340, 220, 31, 12],
    ]),
]

# Labels for the bboxes are also given as a sequence of NumPy arrays (or TF tensors).
# The number of bboxes and labels should match. An empty array indicates no bboxes/labels.
labels_seq = [
    np.array([0, 1]),  # 2 labels.
    np.array([]),  # No labels.
    np.array([2, 3, 0]),  # 3 labels.
]

# During operation, all the data values will be converted to float32.
```

## Design principles

- Bounding-boxes will always be rectangular with sides parallel to the image frame.
- After transformation, each resulting bounding-box is determined by the smallest 
  rectangle (with sides parallel to the image frame) enclosing the original transformed bounding-box.
- After transformation, resulting bounding-boxes with their centroids outside the 
  image frame will be removed, together with the corresponding labels.

## TensorFlow Dataset

```python
import tensorflow as tf

from targetran.tf import (
    seqs_to_tf_dataset,
    TFCombineAffine,
    TFRandomFlipLeftRight,
    TFRandomFlipUpDown,    
    TFRandomRotate,
    TFRandomShear,
    TFRandomCrop,
    TFRandomTranslate,
    TFResize,
)

# Convert the above data sequences into a TensorFlow Dataset.
# Users can have their own way to create the Dataset, as long as for each iteration 
# it returns a tuple of tensors for a single sample: (image, bboxes, labels).
ds = seqs_to_tf_dataset(image_seq, bboxes_seq, labels_seq)

# The affine transformations can be combined for better performance.
# Note that cropping and resizing are not affine.
affine_transform = TFCombineAffine([
    TFRandomRotate(),
    TFRandomShear(),
    TFRandomTranslate(),
    TFRandomFlipLeftRight(),
    TFRandomFlipUpDown(),
])

# Typical application.
auto_tune = tf.data.AUTOTUNE
ds = ds \
    .map(TFRandomCrop(), num_parallel_calls=auto_tune) \
    .map(affine_transform, num_parallel_calls=auto_tune) \
    .map(TFResize((256, 256)), num_parallel_calls=auto_tune)

# In the Dataset `map` call, the parameter `num_parallel_calls` can be set to,
# e.g., tf.data.AUTOTUNE, for better performance. See docs for TensorFlow Dataset.
```
```python
# Batching:
# Since the array/tensor shape of each sample could be different, conventional
# way of batching may not work. Users will have to consider their own use cases.
# One possibly useful way is the padded-batch.
ds = ds.padded_batch(batch_size=2, padding_values=-1.0)
```

## PyTorch Dataset

```python
from typing import Optional, Sequence, Tuple

import numpy as np
from torch.utils.data import Dataset

from targetran.np import (
    CombineAffine,
    RandomFlipLeftRight,
    RandomFlipUpDown,
    RandomRotate,
    RandomShear,
    RandomCrop,
    RandomTranslate,
    Resize,
)
from targetran.utils import Compose


class PTDataset(Dataset):
    """
    A very simple PyTorch Dataset.
    As per common practice, transforms are done on NumPy arrays.
    """
    
    def __init__(
            self,
            image_seq: Sequence[np.ndarray],
            bboxes_seq: Sequence[np.ndarray],
            labels_seq: Sequence[np.ndarray],
            transforms: Optional[Compose]
    ) -> None:
        self.image_seq = image_seq
        self.bboxes_seq = bboxes_seq
        self.labels_seq = labels_seq
        self.transforms = transforms

    def __len__(self) -> int:
        return len(self.image_seq)

    def __getitem__(
            self,
            idx: int
    ) -> Tuple[np.ndarray, np.ndarray, np.ndarray]:
        if self.transforms:
            return self.transforms(
                self.image_seq[idx],
                self.bboxes_seq[idx],
                self.labels_seq[idx]
            )
        return (
            self.image_seq[idx],
            self.bboxes_seq[idx],
            self.labels_seq[idx]
        )


# The affine transformations can be combined for better performance.
# Note that cropping and resizing are not affine.
affine_transform = CombineAffine([
    RandomRotate(),
    RandomShear(),
    RandomTranslate(),
    RandomFlipLeftRight(),
    RandomFlipUpDown(),
])

# The `Compose` here is similar to that from the torchvision package, except 
# that here it also supports callables with multiple inputs and outputs needed
# for objection detection tasks, i.e., (image, bboxes, labels).
transforms = Compose([
    RandomCrop(),
    affine_transform,
    Resize((256, 256)),
])

# Convert the above data sequences into a PyTorch Dataset.
# Users can have their own way to create the Dataset, as long as for each iteration 
# it returns a tuple of arrays for a single sample: (image, bboxes, labels).
ds = PTDataset(image_seq, bboxes_seq, labels_seq, transforms=transforms)
```
```python
# Batching:
# In PyTorch, it is common to use a Dataset with a DataLoader, which provides
# batching functionality. However, since the array/tensor shape of each sample 
# could be different, the default batching may not work. Targetran provides
# a `collate_fn` that helps producing batches of (image_seq, bboxes_seq, labels_seq).
from torch.utils.data import DataLoader
from targetran.utils import collate_fn

data_loader = DataLoader(ds, batch_size=2, collate_fn=collate_fn)
```

## Image classification

While the tools here are primarily designed for object detection tasks, they can 
also be used for image classification in which only the images are to be transformed,
e.g., given a dataset that returns `(image, label)` samples, or even only `image` samples. 
The `image_only` function can be used to convert a transformation class for this purpose.

If the dataset returns a tuple `(image, ...)` duration iteration, only the `image`
will be transformed, other parameters that followed such as `(..., label, weight)` 
will be returned untouched.

If the dataset returns `image` only (not a tuple), then only the transformed `image` will be returned. 
```python
from targetran.utils import image_only
```
```python
# TensorFlow.
ds = ds \
    .map(image_only(TFRandomCrop())) \
    .map(image_only(affine_transform)) \
    .map(image_only(TFResize((256, 256))))
```
```python
# PyTorch.
transforms = Compose([
    image_only(RandomCrop()),
    image_only(affine_transform),
    image_only(Resize((256, 256))),
])
ds = PTDataset(..., transforms=transforms)
```

## Examples

See [here](examples) for example codes.

# API

## Overview

There are three modules: the NumPy transformation tools are from `targetran.np`,
the TensorFlow transformation tools are from `targetran.tf`, and some general
helper utilities are from `targetran.utils`.

### Transformation classes

Each transformation class comes in a pair, with one operating 
on `np.ndarray` and the other on `tf.Tensor`. For the latter, the class names 
have a `TF*` prefix, e.g., `RandomRotate` and `TFRandomRotate`.

The transformation classes are callables that accept input parameters from 
a single sample consists of:

- `image` (`np.ndarray` or `tf.Tensor` of shape `(height, width, num_channels)`);
- `bboxes` (`np.ndarray` or `tf.Tensor` of shape `(num_bboxes_per_image, 4)`, can be empty), 
  where each row is `[top_left_x, top_left_y, bbox_width, bbox_height]`;
- `labels` (`np.ndarray` or `tf.Tensor` of shape `(num_bboxes_per_image,)`, can be empty).

The return format is a tuple: `(image, bboxes, labels)`.

Please see the [data format](#data-format) section for usage instructions.

### Transformation functions

Each transformation class also has a pure functional counterpart, 
<<<<<<< HEAD
e.g., `rotate` and `tf_rotate` for `np.ndarray` and `tf.Tensor`, 
=======
e.g., `rotate` and `tf_rotate` for `np.ndarray` and `tf.Tensor` 
(with `tf_*` prefix), 
>>>>>>> f3d74d7b
to which one could provide exact transformation parameters.

The input format is `(image, bboxes, labels, ...)` where each function
expects different additional input parameters. The return format is still
`(image, bboxes, labels)`.


## Full list

`targetran.np`
- [`RandomFlipLeftRight`](#randomflipleftright-tfrandomflipleftright)
- [`RandomFlipUpDown`](#randomflipupdown-tfrandomflipupdown)
- [`RandomRotate`](#randomrotate-tfrandomrotate)
- [`RandomShear`](#randomshear-tfrandomshear)
- [`RandomTranslate`](#randomtranslate-tfrandomtranslate)
- [`CombineAffine`](#combineaffine-tfcombineaffine)
- [`RandomCrop`](#randomcrop-tfrandomcrop)
- [`Resize`](#resize-tfresize)
- [`flip_left_right`](#flip_left_right-tf_flip_left_right)
- [`flip_up_down`](#flip_up_down-tf_flip_up_down)
- [`rotate`](#rotate-tf_rotate)
- [`shear`](#shear-tf_shear)
- [`translate`](#translate-tf_translate)
- [`crop`](#crop-tf_crop)
- [`resize`](#resize-tf_resize)

`targetran.tf`
- [`TFRandomFlipLeftRight`](#randomflipleftright-tfrandomflipleftright)
- [`TFRandomFlipUpDown`](#randomflipupdown-tfrandomflipupdown)
- [`TFRandomRotate`](#randomrotate-tfrandomrotate)
- [`TFRandomShear`](#randomshear-tfrandomshear)
- [`TFRandomTranslate`](#randomtranslate-tfrandomtranslate)
- [`TFCombineAffine`](#combineaffine-tfcombineaffine)
- [`TFRandomCrop`](#randomcrop-tfrandomcrop)
- [`TFResize`](#resize-tfresize)
- [`to_tf`](#to_tf)
- [`seqs_to_tf_dataset`](#seqs_to_tf_dataset)
- [`tf_flip_left_right`](#flip_left_right-tf_flip_left_right)
- [`tf_flip_up_down`](#flip_up_down-tf_flip_up_down)
- [`tf_rotate`](#rotate-tf_rotate)
- [`tf_shear`](#shear-tf_shear)
- [`tf_translate`](#translate-tf_translate)
- [`tf_crop`](#crop-tf_crop)
- [`tf_resize`](#resize-tf_resize)

`targetran.utils`
- [`Compose`](#compose)
- [`collate_fn`](#collate_fn)
- [`image_only`](#image_only)

## Manual

### `RandomFlipLeftRight`, `TFRandomFlipLeftRight`
Randomly flip the input image horizontally (left to right).
- `__init__` parameters
  - `probability` (`float`, default `0.7`): Probability to apply the transformation.
  - `seed` (`Optional[int]`, default `None`): Random seed.
- `__call__` parameters
  - `image`, `bboxes`, `labels`: Please refer to the [overview](#overview).
- `__call__` returns
  - Tuple of the transformed `(image`, `bboxes`, `labels)`.

### `RandomFlipUpDown`, `TFRandomFlipUpDown`
Randomly flip the input image vertically (up to down).
- `__init__` parameters
  - `probability` (`float`, default `0.7`): Probability to apply the transformation.
  - `seed` (`Optional[int]`, default `None`): Random seed.
- `__call__` parameters
  - `image`, `bboxes`, `labels`: Please refer to the [overview](#overview).
- `__call__` returns
  - Tuple of the transformed `(image`, `bboxes`, `labels)`.

### `RandomRotate`, `TFRandomRotate`
Randomly rotate the input image about the centre.
- `__init__` parameters
  - `angle_deg_range` (`Tuple[float, float]`, default `(-20.0, 20.0)`):
    The lower and upper limits (both exclusive) of the rotation angle in degrees.
    Positive values means anti-clockwise, and vice versa. 
  - `probability` (`float`, default `0.7`): Probability to apply the transformation.
  - `seed` (`Optional[int]`, default `None`): Random seed.
- `__call__` parameters
  - `image`, `bboxes`, `labels`: Please refer to the [overview](#overview).
- `__call__` returns
  - Tuple of the transformed `(image`, `bboxes`, `labels)`.

### `RandomShear`, `TFRandomShear`
Randomly shear the input image horizontally about the centre.
- `__init__` parameters
  - `angle_deg_range` (`Tuple[float, float]`, default `(-20.0, 20.0)`):
    The lower and upper limits (both exclusive) of the shear angle in degrees.
    Positive values means anti-clockwise, and vice versa.
    Both values should be greater than `-90.0` and less than `90.0`.
  - `probability` (`float`, default `0.7`): Probability to apply the transformation.
  - `seed` (`Optional[int]`, default `None`): Random seed.
- `__call__` parameters
  - `image`, `bboxes`, `labels`: Please refer to the [overview](#overview).
- `__call__` returns
  - Tuple of the transformed `(image`, `bboxes`, `labels)`.
  
### `RandomTranslate`, `TFRandomTranslate`
Randomly translate the input image.
- `__init__` parameters
  - `translate_height_fraction_range` (`Tuple[float, float]`, default `(-0.2, 0.2)`):
    The lower and upper limits (both exclusive) of the vertical translation, 
    given as fractions of the image height. 
    Both values should be greater than `-1.0` and less than `1.0`.
  - `translate_width_fraction_range` (`Tuple[float, float]`, default `(-0.2, 0.2)`):
      The lower and upper limits (both exclusive) of the horizontal translation, 
      given as fractions of the image width. 
      Both values should be greater than `-1.0` and less than `1.0`.
  - `probability` (`float`, default `0.7`): Probability to apply the transformation.
  - `seed` (`Optional[int]`, default `None`): Random seed.
- `__call__` parameters
  - `image`, `bboxes`, `labels`: Please refer to the [overview](#overview).
- `__call__` returns
  - Tuple of the transformed `(image`, `bboxes`, `labels)`.

### `CombineAffine`, `TFCombineAffine`
Combine the random affine transformations to improve performance.
- `__init__` parameters
  - `transforms` (Sequence of affine transform class objects): Accepted options are from below.
    - `RandomFlipLeftRight`/`TFRandomFlipLeftRight`
    - `RandomFlipUpDown`/`TFRandomFlipUpDown`
    - `RandomRotate`/`TFRandomRotate`
    - `RandomShear`/`TFRandomShear`
    - `RandomTranslate`/`TFRandomTranslate`
  - `probability` (`float`, default `0.7`): Probability to apply the combined transformation.
  - `seed` (`Optional[int]`, default `None`): Random seed.
- `__call__` parameters
  - `image`, `bboxes`, `labels`: Please refer to the [overview](#overview).
- `__call__` returns
  - Tuple of the transformed `(image`, `bboxes`, `labels)`.

### `RandomCrop`, `TFRandomCrop`
Get a random crop of the input image.
- `__init__` parameters
  - `cropped_height_fraction_range` (`Tuple[float, float]`, default `(0.7, 0.9)`):
    The lower and upper limits (both exclusive) of the cropped image height, 
    given as fractions of the original image height. 
    Both values should be greater than `0.0` and less than `1.0`.
  - `cropped_width_fraction_range` (`Tuple[float, float]`, default `(0.7, 0.9)`):
      The lower and upper limits (both exclusive) of the cropped image width, 
      given as fractions of the original image width. 
      Both values should be greater than `0.0` and less than `1.0`.
  - `probability` (`float`, default `0.7`): Probability to apply the transformation.
  - `seed` (`Optional[int]`, default `None`): Random seed.
- `__call__` parameters
  - `image`, `bboxes`, `labels`: Please refer to the [overview](#overview).
- `__call__` returns
  - Tuple of the transformed `(image`, `bboxes`, `labels)`.

### `Resize`, `TFResize`
Resize the input image.
- `__init__` parameters
  - `dest_size` (`Tuple[int, int]`): Destination image size given as (height, width).
- `__call__` parameters
  - `image`, `bboxes`, `labels`: Please refer to the [overview](#overview).
- `__call__` returns
  - Tuple of the transformed `(image`, `bboxes`, `labels)`.

### `to_tf`
Convert array sequences to TensorFlow (eager) tensor sequences.
- Parameters
  - `image_seq`, `bboxes_seq`, `labels_seq`: Please refer to the [data format](#data-format).
- Returns
  - Tuple of tensors: `(image_seq, bboxes_seq, labels_seq)`.

### `seqs_to_tf_dataset`
Convert array sequences to a TensorFlow Dataset.
- Parameters
  - `image_seq`, `bboxes_seq`, `labels_seq`: Please refer to the [data format](#data-format).
- Returns
  - `tf.data.Dataset` instance.

### `flip_left_right`, `tf_flip_left_right`
Flip the input image horizontally (left to right).
- Parameters
  - `image`, `bboxes`, `labels`: Please refer to the [overview](#overview).
- Returns
  - Tuple of the transformed `(image`, `bboxes`, `labels)`.

### `flip_up_down`, `tf_flip_up_down`
Flip the input image vertically (up to down).
- Parameters
  - `image`, `bboxes`, `labels`: Please refer to the [overview](#overview).
- Returns
  - Tuple of the transformed `(image`, `bboxes`, `labels)`.

### `rotate`, `tf_rotate`
Rotate the input image about the centre.
- Parameters
  - `image`, `bboxes`, `labels`: Please refer to the [overview](#overview).
  - `angle_deg` (`float`): Rotation angle in degrees. 
    A positive value means anti-clockwise, and vice versa.
- Returns
  - Tuple of the transformed `(image`, `bboxes`, `labels)`.

### `shear`, `tf_shear`
Shear the input image horizontally about the centre.
- Parameters
  - `image`, `bboxes`, `labels`: Please refer to the [overview](#overview).
  - `angle_deg` (`float`): 
    Shear angle in degrees, must be greater than `-90.0` and less than `90.0`. 
    A positive value means anti-clockwise, and vice versa.
- Returns
  - Tuple of the transformed `(image`, `bboxes`, `labels)`.
  
### `translate`, `tf_translate`
Translate the input image.
- Parameters
  - `image`, `bboxes`, `labels`: Please refer to the [overview](#overview).
  - `translate_height` (`int`): Vertical translation in pixels,
    with its absolute value smaller than the image height.
    A positive value means moving downwards, and vice versa.
  - `translate_width` (`int`): Horizontal translation in pixels.
    with its absolute value smaller than the image width.
    A positive value means moving rightwards, and vice versa.
- Returns
  - Tuple of the transformed `(image`, `bboxes`, `labels)`.
  
### `crop`, `tf_crop`
Get a crop of the input image.
- Parameters
  - `image`, `bboxes`, `labels`: Please refer to the [overview](#overview).
  - `offset_height` (`int`): Offset height of the cropped image in pixels,
    must be greater than `0` and less than the image height.
  - `offset_width` (`int`): Offset width of the cropped image in pixels,
    must be greater than `0` and less than the image width.
  - `cropped_image_height` (`int`): 
    In pixels, naturally bounded by the original image height.
  - `cropped_image_width` (`int`): 
    In pixels, naturally bounded by the original image width.
- Returns
  - Tuple of the transformed `(image`, `bboxes`, `labels)`.

### `resize`, `tf_resize`
Resize the input image. The same as `Resize`/`TFResize` but in functional form.
- Parameters
  - `image`, `bboxes`, `labels`: Please refer to the [overview](#overview).
  - `dest_size` (`Tuple[int, int]`): Destination image size given as (height, width).
- Returns
  - Tuple of the transformed `(image`, `bboxes`, `labels)`.

### `Compose`
Make a composition of the given callables.
- `__init__` parameters
  - `fns`: Sequence of callables that have the same input and return format, 
    e.g., the transformation classes.
- `__call__` parameters
  - Same format as the given callables.
- `__call__` returns
  - Same format as the given callables.

### `collate_fn`
To be used with the `DataLoader` from PyTorch for batching.
- Parameters
  - `batch`: Sequence of tuples.
- Returns
  - Tuple of sequences.

### `image_only`
Convert a transformation class to transform the input image only,
mainly for [image classification](#image-classification).
- Parameters
  - `tran_fn`: Transformation class object.
- Returns
  - Callable that performs the given transformation only to the input image
    while returning other input parameters untouched.<|MERGE_RESOLUTION|>--- conflicted
+++ resolved
@@ -316,12 +316,8 @@
 ### Transformation functions
 
 Each transformation class also has a pure functional counterpart, 
-<<<<<<< HEAD
-e.g., `rotate` and `tf_rotate` for `np.ndarray` and `tf.Tensor`, 
-=======
 e.g., `rotate` and `tf_rotate` for `np.ndarray` and `tf.Tensor` 
 (with `tf_*` prefix), 
->>>>>>> f3d74d7b
 to which one could provide exact transformation parameters.
 
 The input format is `(image, bboxes, labels, ...)` where each function
